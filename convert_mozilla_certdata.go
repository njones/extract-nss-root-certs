// Copyright 2012 Google Inc. All Rights Reserved.
// Author: agl@chromium.org (Adam Langley)

// Licensed under the Apache License, Version 2.0 (the "License");
// you may not use this file except in compliance with the License.
// You may obtain a copy of the License at
//
//     http://www.apache.org/licenses/LICENSE-2.0
//
// Unless required by applicable law or agreed to in writing, software
// distributed under the License is distributed on an "AS IS" BASIS,
// WITHOUT WARRANTIES OR CONDITIONS OF ANY KIND, either express or implied.
// See the License for the specific language governing permissions and
// limitations under the License.

// This utility parses Mozilla's certdata.txt and extracts a list of trusted
// certificates in PEM form.
//
// A current version of certdata.txt can be downloaded from:
//   https://mxr.mozilla.org/mozilla/source/security/nss/lib/ckfw/builtins/certdata.txt?raw=1
package main

import (
	"bufio"
	"bytes"
	"crypto"
	_ "crypto/md5"
	"crypto/sha1"
	_ "crypto/sha256"
	"crypto/x509"
	"crypto/x509/pkix"
	"encoding/pem"
	"flag"
	"fmt"
	"io"
	"log"
	"os"
	"strconv"
	"strings"
	"unicode/utf8"
)

// Object represents a collection of attributes from the certdata.txt file
// which are usually either certificates or trust records.
type Object struct {
	attrs        map[string]Attribute
	startingLine int // the line number that the object started on.
}

type Attribute struct {
	attrType string
	value    []byte
}

// ignoreList maps from CKA_LABEL values (from the upstream roots file) to an optional comment
// which is displayed when skipping matching certificates.
var ignoreList map[string]string

var includedUntrustedFlag = flag.Bool("include-untrusted", false, "If set, untrusted certificates will also be included in the output")
var toFiles = flag.Bool("to-files", false, "If set, individual certificate files will be created in the current directory")

func main() {
	ignoreListFilename := flag.String("ignore-list", "", "File containing a list of certificates to ignore")

	flag.Parse()

	inFilename := "certdata.txt"
	if len(flag.Args()) == 1 {
		inFilename = flag.Arg(0)
	} else if len(flag.Args()) > 1 {
		fmt.Printf("Usage: %s [<certdata.txt file>]\n", os.Args[0])
		os.Exit(1)
	}

	ignoreList = make(map[string]string)
	if *ignoreListFilename != "" {
		ignoreListFile, err := os.Open(*ignoreListFilename)
		if err != nil {
			log.Fatalf("Failed to open ignore-list file: %s", err)
		}
		parseIgnoreList(ignoreListFile)
		ignoreListFile.Close()
	}

	inFile, err := os.Open(inFilename)
	if err != nil {
		log.Fatalf("Failed to open input file: %s", err)
	}

	license, cvsId, objects := parseInput(inFile)
	inFile.Close()

	if !*toFiles {
		os.Stdout.WriteString(license)
		if len(cvsId) > 0 {
			os.Stdout.WriteString("CVS_ID " + cvsId + "\n")
		}
	}

	outputTrustedCerts(os.Stdout, objects)
}

// parseIgnoreList parses the ignore-list file into ignoreList
func parseIgnoreList(ignoreListFile io.Reader) {
	in := bufio.NewReader(ignoreListFile)
	var lineNo int

	for line, eof := getLine(in, &lineNo); !eof; line, eof = getLine(in, &lineNo) {
		if split := strings.SplitN(line, "#", 2); len(split) == 2 {
			// this line has an additional comment
			ignoreList[strings.TrimSpace(split[0])] = strings.TrimSpace(split[1])
		} else {
			ignoreList[line] = ""
		}
	}
}

// parseInput parses a certdata.txt file into it's license blob, the CVS id (if
// included) and a set of Objects.
func parseInput(inFile io.Reader) (license, cvsId string, objects []*Object) {
	in := bufio.NewReader(inFile)
	var lineNo int

	// Discard anything prior to the license block.
	for line, eof := getLine(in, &lineNo); !eof; line, eof = getLine(in, &lineNo) {
		if strings.Contains(line, "This Source Code") {
			license += line
			license += "\n"
			break
		}
	}
	if len(license) == 0 {
		log.Fatalf("Read whole input and failed to find beginning of license")
	}
	// Now collect the license block.
	for line, eof := getLine(in, &lineNo); !eof; line, eof = getLine(in, &lineNo) {
		if strings.Contains(line, "CVS_ID") {
			break
		}
		license += line
		license += "\n"
	}

	var currentObject *Object

	for line, eof := getLine(in, &lineNo); !eof; line, eof = getLine(in, &lineNo) {
		if len(line) == 0 || line[0] == '#' {
			continue
		}

		if strings.HasPrefix(line, "CVS_ID ") {
			cvsId = line[7:]
			continue
		}
		if line == "BEGINDATA" {
			continue
		}

		words := strings.Fields(line)
		var value []byte
		if len(words) == 2 && words[1] == "MULTILINE_OCTAL" {
			startingLine := lineNo
			var ok bool
			value, ok = readMultilineOctal(in, &lineNo)
			if !ok {
				log.Fatalf("Failed to read octal value starting at line %d", startingLine)
			}
		} else if len(words) < 3 {
			log.Fatalf("Expected three or more values on line %d, but found %d", lineNo, len(words))
		} else {
			value = []byte(strings.Join(words[2:], " "))
		}

		if words[0] == "CKA_CLASS" {
			// Start of a new object.
			if currentObject != nil {
				objects = append(objects, currentObject)
			}
			currentObject = new(Object)
			currentObject.attrs = make(map[string]Attribute)
			currentObject.startingLine = lineNo
		}
		if currentObject == nil {
			log.Fatalf("Found attribute on line %d which appears to be outside of an object", lineNo)
		}
		currentObject.attrs[words[0]] = Attribute{
			attrType: words[1],
			value:    value,
		}
	}

	if currentObject != nil {
		objects = append(objects, currentObject)
	}

	return
}

// outputTrustedCerts writes a series of PEM encoded certificates to out by
// finding certificates and their trust records in objects.
func outputTrustedCerts(out *os.File, objects []*Object) {
	certs := filterObjectsByClass(objects, "CKO_CERTIFICATE")
	trusts := filterObjectsByClass(objects, "CKO_NSS_TRUST")
	filenames := make(map[string]bool)

	for _, cert := range certs {
		derBytes := cert.attrs["CKA_VALUE"].value
		hash := sha1.New()
		hash.Write(derBytes)
		digest := hash.Sum(nil)

		label := string(cert.attrs["CKA_LABEL"].value)
		if comment, present := ignoreList[strings.Trim(label, "\"")]; present {
			var sep string
			if len(comment) > 0 {
				sep = ": "
			}
			log.Printf("Skipping explicitly ignored certificate: %s%s%s", label, sep, comment)
			continue
		}

		x509, err := x509.ParseCertificate(derBytes)
		if err != nil {
			// This is known to occur because of a broken certificate in NSS.
			// https://bugzilla.mozilla.org/show_bug.cgi?id=707995
			log.Printf("Failed to parse certificate starting on line %d: %s", cert.startingLine, err)
			continue
		}

		// TODO(agl): wtc tells me that Mozilla might get rid of the
		// SHA1 records in the future and use issuer and serial number
		// to match trust records to certificates (which is what NSS
		// currently uses). This needs some changes to the crypto/x509
		// package to keep the raw names around.

		var trust *Object
		for _, possibleTrust := range trusts {
			if bytes.Equal(digest, possibleTrust.attrs["CKA_CERT_SHA1_HASH"].value) {
				trust = possibleTrust
				break
			}
		}

		if trust == nil {
			log.Fatalf("No trust found for certificate object starting on line %d (sha1: %x)", cert.startingLine, digest)
		}

		trustType := trust.attrs["CKA_TRUST_SERVER_AUTH"].value
		if len(trustType) == 0 {
			log.Fatalf("No CKA_TRUST_SERVER_AUTH found in trust starting at line %d", trust.startingLine)
		}

		var trusted bool
		switch string(trustType) {
		case "CKT_NSS_NOT_TRUSTED":
			// An explicitly distrusted cert
			trusted = false
		case "CKT_NSS_TRUSTED_DELEGATOR":
			// A cert trusted for issuing SSL server certs.
			trusted = true
		case "CKT_NSS_TRUST_UNKNOWN", "CKT_NSS_MUST_VERIFY_TRUST":
			// A cert not trusted for issuing SSL server certs, but is trusted for other purposes.
			trusted = false
		default:
			log.Fatalf("Unknown trust value '%s' found for trust record starting on line %d", trustType, trust.startingLine)
		}

		if !trusted && !*includedUntrustedFlag {
<<<<<<< HEAD
=======
			continue
		}

		block := &pem.Block{Type: "CERTIFICATE", Bytes: derBytes}

		if *toFiles {
			if strings.HasPrefix(label, "\"") {
				label = label[1:]
			}
			if strings.HasSuffix(label, "\"") {
				label = label[:len(label)-1]
			}
			// The label may contain hex-escaped, UTF-8 charactors.
			label = unescapeLabel(label)
			label = strings.Replace(label, " ", "_", -1)
			label = strings.Replace(label, "/", "_", -1)

			filename := label
			for i := 2; ; i++ {
				if _, ok := filenames[filename]; !ok {
					break
				}

				filename = label + "-" + strconv.Itoa(i)
			}
			filenames[filename] = true

			file, err := os.Create(filename+".pem")
			if err != nil {
				log.Fatalf("Failed to create output file: %s\n", err)
			}
			pem.Encode(file, block)
			file.Close()
			out.WriteString(filename + ".pem\n")
>>>>>>> 3ac99f86
			continue
		}

		out.WriteString("\n")
		if !trusted {
			out.WriteString("# NOT TRUSTED FOR SSL\n")
		}

		out.WriteString("# Issuer: " + nameToString(x509.Issuer) + "\n")
		out.WriteString("# Subject: " + nameToString(x509.Subject) + "\n")
		out.WriteString("# Label: " + label + "\n")
		out.WriteString("# Serial: " + x509.SerialNumber.String() + "\n")
		out.WriteString("# MD5 Fingerprint: " + fingerprintString(crypto.MD5, x509.Raw) + "\n")
		out.WriteString("# SHA1 Fingerprint: " + fingerprintString(crypto.SHA1, x509.Raw) + "\n")
		out.WriteString("# SHA256 Fingerprint: " + fingerprintString(crypto.SHA256, x509.Raw) + "\n")
		pem.Encode(out, block)
	}
}

// nameToString converts name into a string representation containing the
// CommonName, Organization and OrganizationalUnit.
func nameToString(name pkix.Name) string {
	ret := ""
	if len(name.CommonName) > 0 {
		ret += "CN=" + name.CommonName
	}

	if org := strings.Join(name.Organization, "/"); len(org) > 0 {
		if len(ret) > 0 {
			ret += " "
		}
		ret += "O=" + org
	}

	if orgUnit := strings.Join(name.OrganizationalUnit, "/"); len(orgUnit) > 0 {
		if len(ret) > 0 {
			ret += " "
		}
		ret += "OU=" + orgUnit
	}

	return ret
}

// filterObjectsByClass returns a subset of in where each element has the given
// class.
func filterObjectsByClass(in []*Object, class string) (out []*Object) {
	for _, object := range in {
		if string(object.attrs["CKA_CLASS"].value) == class {
			out = append(out, object)
		}
	}
	return
}

// readMultilineOctal converts a series of lines of octal values into a slice
// of bytes.
func readMultilineOctal(in *bufio.Reader, lineNo *int) ([]byte, bool) {
	var value []byte

	for line, eof := getLine(in, lineNo); !eof; line, eof = getLine(in, lineNo) {
		if line == "END" {
			return value, true
		}

		for _, octalStr := range strings.Split(line, "\\") {
			if len(octalStr) == 0 {
				continue
			}
			v, err := strconv.ParseUint(octalStr, 8, 8)
			if err != nil {
				log.Printf("error converting octal string '%s' on line %d", octalStr, *lineNo)
				return nil, false
			}
			value = append(value, byte(v))
		}
	}

	// Missing "END"
	return nil, false
}

// getLine reads the next line from in, aborting in the event of an error.
func getLine(in *bufio.Reader, lineNo *int) (string, bool) {
	*lineNo++
	line, isPrefix, err := in.ReadLine()
	if err == io.EOF {
		return "", true
	}
	if err != nil {
		log.Fatalf("I/O error while reading input: %s", err)
	}
	if isPrefix {
		log.Fatalf("Line too long while reading line %d", *lineNo)
	}
	return string(line), false
}

func fingerprintString(hashFunc crypto.Hash, data []byte) string {
	hash := hashFunc.New()
	hash.Write(data)
	digest := hash.Sum(nil)

	hex := fmt.Sprintf("%x", digest)
	ret := ""
	for len(hex) > 0 {
		if len(ret) > 0 {
			ret += ":"
		}
		todo := 2
		if len(hex) < todo {
			todo = len(hex)
		}
		ret += hex[:todo]
		hex = hex[todo:]
	}

	return ret
}

func isHex(c rune) (value byte, ok bool) {
	switch {
	case c >= '0' && c <= '9':
		return byte(c) - '0', true
	case c >= 'a' && c <= 'f':
		return byte(c) - 'a' + 10, true
	case c >= 'A' && c <= 'F':
		return byte(c) - 'A' + 10, true
	}

	return 0, false
}

func appendRune(out []byte, r rune) []byte {
	if r < 128 {
		return append(out, byte(r))
	}

	var buf [utf8.UTFMax]byte
	n := utf8.EncodeRune(buf[:], r)
	return append(out, buf[:n]...)
}

// unescapeLabel unescapes "\xab" style hex-escapes.
func unescapeLabel(escaped string) string {
	var out []byte
	var last rune
	var value byte
	state := 0

	for _, r := range escaped {
		switch state {
		case 0:
			if r == '\\' {
				state++
				continue
			}
		case 1:
			if r == 'x' {
				state++
				continue
			}
			out = append(out, '\\')
		case 2:
			if v, ok := isHex(r); ok {
				value = v
				last = r
				state++
				continue
			} else {
				out = append(out, '\\', 'x')
			}
		case 3:
			if v, ok := isHex(r); ok {
				value <<= 4
				value += v
				out = append(out, byte(value))
				state = 0
				continue
			} else {
				out = append(out, '\\', 'x')
				out = appendRune(out, last)
			}
		}
		state = 0
		out = appendRune(out, r)
	}

	switch state {
	case 3:
		out = append(out, '\\', 'x')
		out = appendRune(out, last)
	case 2:
		out = append(out, '\\', 'x')
	case 1:
		out = append(out, '\\')
	}

	return string(out)
}<|MERGE_RESOLUTION|>--- conflicted
+++ resolved
@@ -52,15 +52,18 @@
 	value    []byte
 }
 
-// ignoreList maps from CKA_LABEL values (from the upstream roots file) to an optional comment
-// which is displayed when skipping matching certificates.
-var ignoreList map[string]string
-
-var includedUntrustedFlag = flag.Bool("include-untrusted", false, "If set, untrusted certificates will also be included in the output")
-var toFiles = flag.Bool("to-files", false, "If set, individual certificate files will be created in the current directory")
+var (
+	// ignoreList maps from CKA_LABEL values (from the upstream roots file)
+	// to an optional comment which is displayed when skipping matching
+	// certificates.
+	ignoreList map[string]string
+
+	includedUntrustedFlag = flag.Bool("include-untrusted", false, "If set, untrusted certificates will also be included in the output")
+	toFiles               = flag.Bool("to-files", false, "If set, individual certificate files will be created in the current directory")
+	ignoreListFilename    = flag.String("ignore-list", "", "File containing a list of certificates to ignore")
+)
 
 func main() {
-	ignoreListFilename := flag.String("ignore-list", "", "File containing a list of certificates to ignore")
 
 	flag.Parse()
 
@@ -266,8 +269,6 @@
 		}
 
 		if !trusted && !*includedUntrustedFlag {
-<<<<<<< HEAD
-=======
 			continue
 		}
 
@@ -295,14 +296,13 @@
 			}
 			filenames[filename] = true
 
-			file, err := os.Create(filename+".pem")
+			file, err := os.Create(filename + ".pem")
 			if err != nil {
 				log.Fatalf("Failed to create output file: %s\n", err)
 			}
 			pem.Encode(file, block)
 			file.Close()
 			out.WriteString(filename + ".pem\n")
->>>>>>> 3ac99f86
 			continue
 		}
 
